<<<<<<< HEAD
from typing import Any, Callable, ContextManager, Dict
from pathlib import Path
import types
import pytest

from ece461.metricCalcs import metrics as met
from huggingface_hub.errors import (
    EntryNotFoundError,
    RepositoryNotFoundError,
    HfHubHTTPError,
=======
from typing import Any
from pathlib import Path
import types, pytest

from ece461.metricCalcs import metrics as met
from ece461.url_file_parser import ModelLinks
from huggingface_hub.errors import (
    EntryNotFoundError, RepositoryNotFoundError, HfHubHTTPError
>>>>>>> 4070bb29
)

# ----------------- Helpers to safely patch & restore the registry -----------------

<<<<<<< HEAD
def swap_registry(temp: dict[str, Callable[..., Any]]) -> ContextManager[None]:
    """Context manager to temporarily replace REGISTRY."""
    class _Ctx:
        _orig: Dict[str, Callable[..., Any]]

=======
def swap_registry(temp: dict[str, Any]):
    """Context manager to temporarily replace REGISTRY."""
    class _Ctx:
>>>>>>> 4070bb29
        def __enter__(self) -> None:
            _Ctx._orig = dict(met.REGISTRY)
            met.REGISTRY.clear()
            met.REGISTRY.update(temp)
<<<<<<< HEAD

=======
>>>>>>> 4070bb29
        def __exit__(self, *exc: Any) -> None:
            met.REGISTRY.clear()
            met.REGISTRY.update(_Ctx._orig)
    return _Ctx()

# -------------------------------- normalize() / run_metrics() ---------------------

def test_normalize_tuple_and_dict_cases() -> None:
    # (score, latency)
    mv1 = met.normalize((0.5, 12.0))
    assert mv1["ok"] is True and mv1["score"] == 0.5 and mv1["latency_ms"] == 12.0

<<<<<<< HEAD
    # ({details}, latency) — e.g., size metric that returns a details dict
=======
    # ({details}, latency)
>>>>>>> 4070bb29
    mv2 = met.normalize(({"extra": "x"}, 7.0))
    assert mv2["ok"] is True and mv2["score"] is None
    assert mv2["details"]["extra"] == "x" and mv2["latency_ms"] == 7.0

    # Unsupported type -> ok=False
    mv3 = met.normalize(0.9)  # type: ignore[arg-type]
    assert mv3["ok"] is False and mv3["score"] is None

def test_run_metrics_include_exclude_and_empty() -> None:
<<<<<<< HEAD
    # Metrics now receive a model object via keyword arg (model=...)
    def m1(model: Any) -> tuple[float, float]:
        return (0.2, 4.0)
    def m2(model: Any) -> tuple[dict[str, Any], float]:
        return ({"k": "v"}, 3.0)

    dummy_model = types.SimpleNamespace(model_id="dummy", code=None)

    with swap_registry({"m1": m1, "m2": m2}):
        out = met.run_metrics(dummy_model, include=["m1"])
        assert set(out.keys()) == {"m1"} and out["m1"]["score"] == 0.2

        out2 = met.run_metrics(dummy_model, exclude=["m2"])
        assert set(out2.keys()) == {"m1"}

        # empty selection -> {}
        out3 = met.run_metrics(dummy_model, include=["does_not_exist"])
=======
    def m1(model_id: str) -> tuple[float, float]:
        return (0.2, 4.0)
    def m2(model_id: str) -> tuple[dict[str, Any], float]:
        return ({"k": "v"}, 3.0)

    with swap_registry({"m1": m1, "m2": m2}):
        out = met.run_metrics("dummy", include=["m1"])
        assert set(out.keys()) == {"m1"} and out["m1"]["score"] == 0.2

        out2 = met.run_metrics("dummy", exclude=["m2"])
        assert set(out2.keys()) == {"m1"}

        # empty selection -> {}
        out3 = met.run_metrics("dummy", include=["does_not_exist"])
>>>>>>> 4070bb29
        assert out3 == {}

# ----------------------- README / Model Card fetch & prompts ----------------------

<<<<<<< HEAD
def test_fetch_readme_content_success(monkeypatch: pytest.MonkeyPatch, tmp_path: Path) -> None:
=======
def test_fetch_readme_content_success(monkeypatch, tmp_path: Path) -> None:
>>>>>>> 4070bb29
    readme = tmp_path / "README.md"
    readme.write_text("hello world", encoding="utf-8")

    monkeypatch.setattr(met, "hf_hub_download", lambda **_: str(readme))
    assert "hello" in met.fetch_readme_content("x/y")

<<<<<<< HEAD
def test_fetch_readme_content_entry_not_found(monkeypatch: pytest.MonkeyPatch) -> None:
    monkeypatch.setattr(met, "hf_hub_download", lambda **_: (_ for _ in ()).throw(EntryNotFoundError()))
    assert met.fetch_readme_content("x/y") == ""

def test_fetch_readme_content_errors(monkeypatch: pytest.MonkeyPatch) -> None:
    monkeypatch.setattr(met, "hf_hub_download", lambda **_: (_ for _ in ()).throw(HfHubHTTPError("boom")))
    assert met.fetch_readme_content("x/y") == ""

def test_fetch_model_card_content_success(monkeypatch: pytest.MonkeyPatch) -> None:
=======
def test_fetch_readme_content_entry_not_found(monkeypatch) -> None:
    monkeypatch.setattr(met, "hf_hub_download", lambda **_: (_ for _ in ()).throw(EntryNotFoundError()))
    assert met.fetch_readme_content("x/y") == ""

def test_fetch_readme_content_errors(monkeypatch) -> None:
    monkeypatch.setattr(met, "hf_hub_download", lambda **_: (_ for _ in ()).throw(HfHubHTTPError("boom")))
    assert met.fetch_readme_content("x/y") == ""

def test_fetch_model_card_content_success(monkeypatch) -> None:
>>>>>>> 4070bb29
    class MC:
        def __init__(self) -> None: self.content = "card text"
    monkeypatch.setattr(met, "ModelCard", types.SimpleNamespace(load=lambda *_a, **_k: MC()))
    assert met.fetch_model_card_content("x/y") == "card text"

<<<<<<< HEAD
def test_fetch_model_card_content_repo_not_found(monkeypatch: pytest.MonkeyPatch) -> None:
=======
def test_fetch_model_card_content_repo_not_found(monkeypatch) -> None:
>>>>>>> 4070bb29
    def _load(*_a: Any, **_k: Any) -> Any:
        raise RepositoryNotFoundError()
    monkeypatch.setattr(met, "ModelCard", types.SimpleNamespace(load=_load))
    assert met.fetch_model_card_content("x/y") == ""

def test_prompt_builders() -> None:
    assert len(met.build_ramp_up_prompt("x")) > 10
    assert len(met.build_performance_prompt("x")) > 10
    assert len(met.build_license_prompt("x")) > 10

# ----------------------------- Ramp-up / Performance ------------------------------

<<<<<<< HEAD
def test_ramp_up_ok(monkeypatch: pytest.MonkeyPatch) -> None:
    monkeypatch.setattr(met, "fetch_readme_content", lambda _m: "README")
    monkeypatch.setattr(met.llm_api, "query_llm", lambda _p: '{"ramp_up_score":0.7}')
    model = types.SimpleNamespace(model_id="x/y", code=None)
    score, lat = met.calculate_ramp_up_metric(model)
    assert 0.69 <= score <= 0.71 and lat >= 0.0

def test_ramp_up_empty_readme(monkeypatch: pytest.MonkeyPatch) -> None:
    monkeypatch.setattr(met, "fetch_readme_content", lambda _m: "")
    model = types.SimpleNamespace(model_id="x/y", code=None)
    score, _ = met.calculate_ramp_up_metric(model)
    assert score == 0.0

def test_ramp_up_bad_llm(monkeypatch: pytest.MonkeyPatch) -> None:
    monkeypatch.setattr(met, "fetch_readme_content", lambda _m: "README")
    monkeypatch.setattr(met.llm_api, "query_llm", lambda _p: "nonsense")
    model = types.SimpleNamespace(model_id="x/y", code=None)
    score, _ = met.calculate_ramp_up_metric(model)
    assert score == 0.0

def test_ramp_up_clamp(monkeypatch: pytest.MonkeyPatch) -> None:
    monkeypatch.setattr(met, "fetch_readme_content", lambda _m: "README")
    model = types.SimpleNamespace(model_id="x/y", code=None)
    monkeypatch.setattr(met.llm_api, "query_llm", lambda _p: '{"ramp_up_score": 9.9}')
    score_hi, _ = met.calculate_ramp_up_metric(model)
    assert score_hi == 1.0
    monkeypatch.setattr(met.llm_api, "query_llm", lambda _p: '{"ramp_up_score": -2}')
    score_lo, _ = met.calculate_ramp_up_metric(model)
    assert score_lo == 0.0

def test_performance_ok(monkeypatch: pytest.MonkeyPatch) -> None:
    monkeypatch.setattr(met, "fetch_model_card_content", lambda _m: "MODEL CARD")
    monkeypatch.setattr(met.llm_api, "query_llm", lambda _p: '{"performance_score":0.45}')
    model = types.SimpleNamespace(model_id="x/y", code=None)
    score, lat = met.calculate_performance_metric(model)
    assert 0.44 <= score <= 0.46 and lat >= 0.0

def test_performance_bad_llm(monkeypatch: pytest.MonkeyPatch) -> None:
    monkeypatch.setattr(met, "fetch_model_card_content", lambda _m: "MODEL CARD")
    monkeypatch.setattr(met.llm_api, "query_llm", lambda _p: 'not-json')
    model = types.SimpleNamespace(model_id="x/y", code=None)
    score, _ = met.calculate_performance_metric(model)
=======
def test_ramp_up_ok(monkeypatch) -> None:
    monkeypatch.setattr(met, "fetch_readme_content", lambda _m: "README")
    monkeypatch.setattr(met.llm_api, "query_llm", lambda _p: '{"ramp_up_score":0.7}')
    score, lat = met.calculate_ramp_up_metric("x/y")
    assert 0.69 <= score <= 0.71 and lat >= 0.0

def test_ramp_up_empty_readme(monkeypatch) -> None:
    monkeypatch.setattr(met, "fetch_readme_content", lambda _m: "")
    score, _ = met.calculate_ramp_up_metric("x/y")
    assert score == 0.0

def test_ramp_up_bad_llm(monkeypatch) -> None:
    monkeypatch.setattr(met, "fetch_readme_content", lambda _m: "README")
    monkeypatch.setattr(met.llm_api, "query_llm", lambda _p: "nonsense")
    score, _ = met.calculate_ramp_up_metric("x/y")
    assert score == 0.0

def test_ramp_up_clamp(monkeypatch) -> None:
    monkeypatch.setattr(met, "fetch_readme_content", lambda _m: "README")
    monkeypatch.setattr(met.llm_api, "query_llm", lambda _p: '{"ramp_up_score": 9.9}')
    score_hi, _ = met.calculate_ramp_up_metric("x/y")
    assert score_hi == 1.0
    monkeypatch.setattr(met.llm_api, "query_llm", lambda _p: '{"ramp_up_score": -2}')
    score_lo, _ = met.calculate_ramp_up_metric("x/y")
    assert score_lo == 0.0

def test_performance_ok(monkeypatch) -> None:
    monkeypatch.setattr(met, "fetch_model_card_content", lambda _m: "MODEL CARD")
    monkeypatch.setattr(met.llm_api, "query_llm", lambda _p: '{"performance_score":0.45}')
    score, lat = met.calculate_performance_metric("x/y")
    assert 0.44 <= score <= 0.46 and lat >= 0.0

def test_performance_bad_llm(monkeypatch) -> None:
    monkeypatch.setattr(met, "fetch_model_card_content", lambda _m: "MODEL CARD")
    monkeypatch.setattr(met.llm_api, "query_llm", lambda _p: 'not-json')
    score, _ = met.calculate_performance_metric("x/y")
>>>>>>> 4070bb29
    assert score == 0.0

# ------------------------------ Size / Hardware scores ---------------------------

<<<<<<< HEAD
def test_get_model_weight_size_ok(monkeypatch: pytest.MonkeyPatch) -> None:
=======
def test_get_model_weight_size_ok(monkeypatch) -> None:
>>>>>>> 4070bb29
    class R:
        status_code = 200
        def raise_for_status(self) -> None: ...
        def json(self) -> list[dict[str, Any]]:
            return [
<<<<<<< HEAD
                {"path": "a.bin", "type": "file", "size": 1_000_000},
                {"path": "dir", "type": "directory", "size": 0},
=======
                {"path":"a.bin","type":"file","size":1_000_000},
                {"path":"dir","type":"directory","size":0},
>>>>>>> 4070bb29
            ]
    monkeypatch.setattr(met.requests, "get", lambda *_a, **_k: R())
    total_mb = met.get_model_weight_size("x/y")
    assert 0.99 < total_mb < 1.01

<<<<<<< HEAD
def test_get_model_weight_size_bad_shapes(monkeypatch: pytest.MonkeyPatch) -> None:
=======
def test_get_model_weight_size_bad_shapes(monkeypatch) -> None:
>>>>>>> 4070bb29
    class R1:
        status_code = 200
        def raise_for_status(self) -> None: ...
        def json(self) -> dict[str, Any]:
            return {}  # not a list
    monkeypatch.setattr(met.requests, "get", lambda *_a, **_k: R1())
    with pytest.raises(ValueError):
        met.get_model_weight_size("x/y")

    class R2:
        status_code = 200
        def raise_for_status(self) -> None: ...
        def json(self) -> list[dict[str, Any]]:
<<<<<<< HEAD
            return [{"path": "dir", "type": "directory", "size": 0}]
=======
            return [{"path":"dir","type":"directory","size":0}]
>>>>>>> 4070bb29
    monkeypatch.setattr(met.requests, "get", lambda *_a, **_k: R2())
    with pytest.raises(ValueError):
        met.get_model_weight_size("x/y")

<<<<<<< HEAD
def test_calculate_size_metric_ok_and_error(monkeypatch: pytest.MonkeyPatch) -> None:
    # OK path: function returns ({scores...}, latency_ms)
    monkeypatch.setattr(met, "get_model_weight_size", lambda _m: 150.0)
    model = types.SimpleNamespace(model_id="x/y", code=None)
    details, lat = met.calculate_size_metric(model)
    assert isinstance(details, dict)
    assert set(details.keys()) == {"raspberry_pi", "jetson_nano", "desktop_pc", "aws_server"}
    assert all(0.0 <= v <= 1.0 for v in details.values())
    assert lat >= 0.0

    # Error path: get_model_weight_size raises -> ValueError from wrapper
    def _boom(_m: str) -> float: raise RuntimeError("fail")
    monkeypatch.setattr(met, "get_model_weight_size", _boom)
    with pytest.raises(ValueError):
        met.calculate_size_metric(model)
=======
def test_calculate_size_metric_ok_and_error(monkeypatch) -> None:
    monkeypatch.setattr(met, "get_model_weight_size", lambda _m: 150.0)
    score_map, lat = met.calculate_size_metric("x/y")
    assert set(score_map.keys()) == {"raspberry_pi","jetson_nano","desktop_pc","aws_server"}
    assert lat >= 0.0

    def _boom(_m: str) -> float: raise RuntimeError("fail")
    monkeypatch.setattr(met, "get_model_weight_size", _boom)
    with pytest.raises(ValueError):
        met.calculate_size_metric("x/y")
>>>>>>> 4070bb29

def test_hardware_thresholds() -> None:
    # hit different branches
    s1 = met.calculate_hardware_compatibility_scores(25.0)     # tiny
    s2 = met.calculate_hardware_compatibility_scores(75.0)     # mid
    s3 = met.calculate_hardware_compatibility_scores(12000.0)  # huge
    for s in (s1, s2, s3):
<<<<<<< HEAD
        assert set(s.keys()) == {"raspberry_pi", "jetson_nano", "desktop_pc", "aws_server"}
=======
        assert set(s.keys()) == {"raspberry_pi","jetson_nano","desktop_pc","aws_server"}
>>>>>>> 4070bb29
        assert all(0.0 <= v <= 1.0 for v in s.values())

# -------------------------------- Code quality -----------------------------------

<<<<<<< HEAD
def test_calculate_code_quality_hit(monkeypatch: pytest.MonkeyPatch, tmp_path: Path) -> None:
=======
def test_calculate_code_quality_hit(monkeypatch, tmp_path: Path) -> None:
>>>>>>> 4070bb29
    class P:
        def __init__(self) -> None:
            self.stdout = "Your code has been rated at 7.50/10"
    monkeypatch.setattr(met.subprocess, "run", lambda *a, **k: P())
<<<<<<< HEAD
    model = types.SimpleNamespace(model_id="x/y", code=str(tmp_path))
    score, lat = met.calculate_code_quality(model)
    assert 0.74 <= score <= 0.76 and lat >= 0.0

def test_calculate_code_quality_miss(monkeypatch: pytest.MonkeyPatch, tmp_path: Path) -> None:
=======
    score, lat = met.calculate_code_quality(str(tmp_path))
    assert 0.74 <= score <= 0.76 and lat >= 0.0

def test_calculate_code_quality_miss(monkeypatch, tmp_path: Path) -> None:
>>>>>>> 4070bb29
    class P:
        def __init__(self) -> None:
            self.stdout = "no rating here"
    monkeypatch.setattr(met.subprocess, "run", lambda *a, **k: P())
<<<<<<< HEAD
    model = types.SimpleNamespace(model_id="x/y", code=str(tmp_path))
    score, _ = met.calculate_code_quality(model)
=======
    score, _ = met.calculate_code_quality(str(tmp_path))
>>>>>>> 4070bb29
    assert score == 0.0

# -------------------------------- License metric ---------------------------------

<<<<<<< HEAD
def test_calculate_license_metric_ok(monkeypatch: pytest.MonkeyPatch) -> None:
    class MC:
        def __init__(self) -> None: self.content = "MIT License"
    monkeypatch.setattr(met, "ModelCard", types.SimpleNamespace(load=lambda *_a, **_k: MC()))
    monkeypatch.setattr(
        met.llm_api, "query_llm",
        lambda _p: '{"license_score":0.8,"detected_license":"MIT","compatible_with_lgpl_2_1":true,"confidence_0to1":0.9,"rationale":"ok"}',
    )
    model = types.SimpleNamespace(model_id="x/y", code=None)
    score, lat = met.calculate_license_metric(model)
    assert 0.79 <= score <= 0.81 and lat >= 0.0

def test_calculate_license_metric_bad_llm(monkeypatch: pytest.MonkeyPatch) -> None:
=======
def test_calculate_license_metric_ok(monkeypatch) -> None:
    class MC:
        def __init__(self) -> None: self.content = "MIT License"
    monkeypatch.setattr(met, "ModelCard", types.SimpleNamespace(load=lambda *_a, **_k: MC()))
    monkeypatch.setattr(met.llm_api, "query_llm", lambda _p: '{"license_score":0.8,"detected_license":"MIT","compatible_with_lgpl_2_1":true,"confidence_0to1":0.9,"rationale":"ok"}')
    score, lat = met.calculate_license_metric("x/y")
    assert 0.79 <= score <= 0.81 and lat >= 0.0

def test_calculate_license_metric_bad_llm(monkeypatch) -> None:
>>>>>>> 4070bb29
    class MC:
        def __init__(self) -> None: self.content = "Custom"
    monkeypatch.setattr(met, "ModelCard", types.SimpleNamespace(load=lambda *_a, **_k: MC()))
    monkeypatch.setattr(met.llm_api, "query_llm", lambda _p: "nonsense")
<<<<<<< HEAD
    model = types.SimpleNamespace(model_id="x/y", code=None)
    score, _ = met.calculate_license_metric(model)
    assert score == 0.0
=======
    score, _ = met.calculate_license_metric("x/y")
    assert score == 0.0

# -------------------------------- Bus factor metric ---------------------------------
def test_bus_factor_manual() -> None:
    """Tests the bus factor metric against manually calculated value for openai/whisper-tiny model"""
    m = ModelLinks("https://huggingface.co/openai/whisper-tiny/tree/main", None, None, "openai/whisper-tiny")
    assert m != None
    bf, _ = met.calculate_bus_factor(m)
    assert bf != None
    assert bf > .53 and bf < .55
>>>>>>> 4070bb29
<|MERGE_RESOLUTION|>--- conflicted
+++ resolved
@@ -1,4 +1,3 @@
-<<<<<<< HEAD
 from typing import Any, Callable, ContextManager, Dict
 from pathlib import Path
 import types
@@ -9,39 +8,19 @@
     EntryNotFoundError,
     RepositoryNotFoundError,
     HfHubHTTPError,
-=======
-from typing import Any
-from pathlib import Path
-import types, pytest
-
-from ece461.metricCalcs import metrics as met
-from ece461.url_file_parser import ModelLinks
-from huggingface_hub.errors import (
-    EntryNotFoundError, RepositoryNotFoundError, HfHubHTTPError
->>>>>>> 4070bb29
+
 )
 
 # ----------------- Helpers to safely patch & restore the registry -----------------
-
-<<<<<<< HEAD
 def swap_registry(temp: dict[str, Callable[..., Any]]) -> ContextManager[None]:
     """Context manager to temporarily replace REGISTRY."""
     class _Ctx:
         _orig: Dict[str, Callable[..., Any]]
 
-=======
-def swap_registry(temp: dict[str, Any]):
-    """Context manager to temporarily replace REGISTRY."""
-    class _Ctx:
->>>>>>> 4070bb29
         def __enter__(self) -> None:
             _Ctx._orig = dict(met.REGISTRY)
             met.REGISTRY.clear()
             met.REGISTRY.update(temp)
-<<<<<<< HEAD
-
-=======
->>>>>>> 4070bb29
         def __exit__(self, *exc: Any) -> None:
             met.REGISTRY.clear()
             met.REGISTRY.update(_Ctx._orig)
@@ -54,11 +33,7 @@
     mv1 = met.normalize((0.5, 12.0))
     assert mv1["ok"] is True and mv1["score"] == 0.5 and mv1["latency_ms"] == 12.0
 
-<<<<<<< HEAD
     # ({details}, latency) — e.g., size metric that returns a details dict
-=======
-    # ({details}, latency)
->>>>>>> 4070bb29
     mv2 = met.normalize(({"extra": "x"}, 7.0))
     assert mv2["ok"] is True and mv2["score"] is None
     assert mv2["details"]["extra"] == "x" and mv2["latency_ms"] == 7.0
@@ -68,7 +43,6 @@
     assert mv3["ok"] is False and mv3["score"] is None
 
 def test_run_metrics_include_exclude_and_empty() -> None:
-<<<<<<< HEAD
     # Metrics now receive a model object via keyword arg (model=...)
     def m1(model: Any) -> tuple[float, float]:
         return (0.2, 4.0)
@@ -86,38 +60,17 @@
 
         # empty selection -> {}
         out3 = met.run_metrics(dummy_model, include=["does_not_exist"])
-=======
-    def m1(model_id: str) -> tuple[float, float]:
-        return (0.2, 4.0)
-    def m2(model_id: str) -> tuple[dict[str, Any], float]:
-        return ({"k": "v"}, 3.0)
-
-    with swap_registry({"m1": m1, "m2": m2}):
-        out = met.run_metrics("dummy", include=["m1"])
-        assert set(out.keys()) == {"m1"} and out["m1"]["score"] == 0.2
-
-        out2 = met.run_metrics("dummy", exclude=["m2"])
-        assert set(out2.keys()) == {"m1"}
-
-        # empty selection -> {}
-        out3 = met.run_metrics("dummy", include=["does_not_exist"])
->>>>>>> 4070bb29
         assert out3 == {}
 
 # ----------------------- README / Model Card fetch & prompts ----------------------
 
-<<<<<<< HEAD
 def test_fetch_readme_content_success(monkeypatch: pytest.MonkeyPatch, tmp_path: Path) -> None:
-=======
-def test_fetch_readme_content_success(monkeypatch, tmp_path: Path) -> None:
->>>>>>> 4070bb29
     readme = tmp_path / "README.md"
     readme.write_text("hello world", encoding="utf-8")
 
     monkeypatch.setattr(met, "hf_hub_download", lambda **_: str(readme))
     assert "hello" in met.fetch_readme_content("x/y")
 
-<<<<<<< HEAD
 def test_fetch_readme_content_entry_not_found(monkeypatch: pytest.MonkeyPatch) -> None:
     monkeypatch.setattr(met, "hf_hub_download", lambda **_: (_ for _ in ()).throw(EntryNotFoundError()))
     assert met.fetch_readme_content("x/y") == ""
@@ -127,27 +80,14 @@
     assert met.fetch_readme_content("x/y") == ""
 
 def test_fetch_model_card_content_success(monkeypatch: pytest.MonkeyPatch) -> None:
-=======
-def test_fetch_readme_content_entry_not_found(monkeypatch) -> None:
-    monkeypatch.setattr(met, "hf_hub_download", lambda **_: (_ for _ in ()).throw(EntryNotFoundError()))
-    assert met.fetch_readme_content("x/y") == ""
-
-def test_fetch_readme_content_errors(monkeypatch) -> None:
-    monkeypatch.setattr(met, "hf_hub_download", lambda **_: (_ for _ in ()).throw(HfHubHTTPError("boom")))
-    assert met.fetch_readme_content("x/y") == ""
-
-def test_fetch_model_card_content_success(monkeypatch) -> None:
->>>>>>> 4070bb29
+
     class MC:
         def __init__(self) -> None: self.content = "card text"
     monkeypatch.setattr(met, "ModelCard", types.SimpleNamespace(load=lambda *_a, **_k: MC()))
     assert met.fetch_model_card_content("x/y") == "card text"
 
-<<<<<<< HEAD
+
 def test_fetch_model_card_content_repo_not_found(monkeypatch: pytest.MonkeyPatch) -> None:
-=======
-def test_fetch_model_card_content_repo_not_found(monkeypatch) -> None:
->>>>>>> 4070bb29
     def _load(*_a: Any, **_k: Any) -> Any:
         raise RepositoryNotFoundError()
     monkeypatch.setattr(met, "ModelCard", types.SimpleNamespace(load=_load))
@@ -159,8 +99,6 @@
     assert len(met.build_license_prompt("x")) > 10
 
 # ----------------------------- Ramp-up / Performance ------------------------------
-
-<<<<<<< HEAD
 def test_ramp_up_ok(monkeypatch: pytest.MonkeyPatch) -> None:
     monkeypatch.setattr(met, "fetch_readme_content", lambda _m: "README")
     monkeypatch.setattr(met.llm_api, "query_llm", lambda _p: '{"ramp_up_score":0.7}')
@@ -203,75 +141,25 @@
     monkeypatch.setattr(met.llm_api, "query_llm", lambda _p: 'not-json')
     model = types.SimpleNamespace(model_id="x/y", code=None)
     score, _ = met.calculate_performance_metric(model)
-=======
-def test_ramp_up_ok(monkeypatch) -> None:
-    monkeypatch.setattr(met, "fetch_readme_content", lambda _m: "README")
-    monkeypatch.setattr(met.llm_api, "query_llm", lambda _p: '{"ramp_up_score":0.7}')
-    score, lat = met.calculate_ramp_up_metric("x/y")
-    assert 0.69 <= score <= 0.71 and lat >= 0.0
-
-def test_ramp_up_empty_readme(monkeypatch) -> None:
-    monkeypatch.setattr(met, "fetch_readme_content", lambda _m: "")
-    score, _ = met.calculate_ramp_up_metric("x/y")
-    assert score == 0.0
-
-def test_ramp_up_bad_llm(monkeypatch) -> None:
-    monkeypatch.setattr(met, "fetch_readme_content", lambda _m: "README")
-    monkeypatch.setattr(met.llm_api, "query_llm", lambda _p: "nonsense")
-    score, _ = met.calculate_ramp_up_metric("x/y")
-    assert score == 0.0
-
-def test_ramp_up_clamp(monkeypatch) -> None:
-    monkeypatch.setattr(met, "fetch_readme_content", lambda _m: "README")
-    monkeypatch.setattr(met.llm_api, "query_llm", lambda _p: '{"ramp_up_score": 9.9}')
-    score_hi, _ = met.calculate_ramp_up_metric("x/y")
-    assert score_hi == 1.0
-    monkeypatch.setattr(met.llm_api, "query_llm", lambda _p: '{"ramp_up_score": -2}')
-    score_lo, _ = met.calculate_ramp_up_metric("x/y")
-    assert score_lo == 0.0
-
-def test_performance_ok(monkeypatch) -> None:
-    monkeypatch.setattr(met, "fetch_model_card_content", lambda _m: "MODEL CARD")
-    monkeypatch.setattr(met.llm_api, "query_llm", lambda _p: '{"performance_score":0.45}')
-    score, lat = met.calculate_performance_metric("x/y")
-    assert 0.44 <= score <= 0.46 and lat >= 0.0
-
-def test_performance_bad_llm(monkeypatch) -> None:
-    monkeypatch.setattr(met, "fetch_model_card_content", lambda _m: "MODEL CARD")
-    monkeypatch.setattr(met.llm_api, "query_llm", lambda _p: 'not-json')
-    score, _ = met.calculate_performance_metric("x/y")
->>>>>>> 4070bb29
     assert score == 0.0
 
 # ------------------------------ Size / Hardware scores ---------------------------
 
-<<<<<<< HEAD
 def test_get_model_weight_size_ok(monkeypatch: pytest.MonkeyPatch) -> None:
-=======
-def test_get_model_weight_size_ok(monkeypatch) -> None:
->>>>>>> 4070bb29
     class R:
         status_code = 200
         def raise_for_status(self) -> None: ...
         def json(self) -> list[dict[str, Any]]:
             return [
-<<<<<<< HEAD
                 {"path": "a.bin", "type": "file", "size": 1_000_000},
                 {"path": "dir", "type": "directory", "size": 0},
-=======
-                {"path":"a.bin","type":"file","size":1_000_000},
-                {"path":"dir","type":"directory","size":0},
->>>>>>> 4070bb29
             ]
     monkeypatch.setattr(met.requests, "get", lambda *_a, **_k: R())
     total_mb = met.get_model_weight_size("x/y")
     assert 0.99 < total_mb < 1.01
 
-<<<<<<< HEAD
+
 def test_get_model_weight_size_bad_shapes(monkeypatch: pytest.MonkeyPatch) -> None:
-=======
-def test_get_model_weight_size_bad_shapes(monkeypatch) -> None:
->>>>>>> 4070bb29
     class R1:
         status_code = 200
         def raise_for_status(self) -> None: ...
@@ -285,16 +173,11 @@
         status_code = 200
         def raise_for_status(self) -> None: ...
         def json(self) -> list[dict[str, Any]]:
-<<<<<<< HEAD
             return [{"path": "dir", "type": "directory", "size": 0}]
-=======
-            return [{"path":"dir","type":"directory","size":0}]
->>>>>>> 4070bb29
     monkeypatch.setattr(met.requests, "get", lambda *_a, **_k: R2())
     with pytest.raises(ValueError):
         met.get_model_weight_size("x/y")
 
-<<<<<<< HEAD
 def test_calculate_size_metric_ok_and_error(monkeypatch: pytest.MonkeyPatch) -> None:
     # OK path: function returns ({scores...}, latency_ms)
     monkeypatch.setattr(met, "get_model_weight_size", lambda _m: 150.0)
@@ -310,18 +193,6 @@
     monkeypatch.setattr(met, "get_model_weight_size", _boom)
     with pytest.raises(ValueError):
         met.calculate_size_metric(model)
-=======
-def test_calculate_size_metric_ok_and_error(monkeypatch) -> None:
-    monkeypatch.setattr(met, "get_model_weight_size", lambda _m: 150.0)
-    score_map, lat = met.calculate_size_metric("x/y")
-    assert set(score_map.keys()) == {"raspberry_pi","jetson_nano","desktop_pc","aws_server"}
-    assert lat >= 0.0
-
-    def _boom(_m: str) -> float: raise RuntimeError("fail")
-    monkeypatch.setattr(met, "get_model_weight_size", _boom)
-    with pytest.raises(ValueError):
-        met.calculate_size_metric("x/y")
->>>>>>> 4070bb29
 
 def test_hardware_thresholds() -> None:
     # hit different branches
@@ -329,51 +200,33 @@
     s2 = met.calculate_hardware_compatibility_scores(75.0)     # mid
     s3 = met.calculate_hardware_compatibility_scores(12000.0)  # huge
     for s in (s1, s2, s3):
-<<<<<<< HEAD
         assert set(s.keys()) == {"raspberry_pi", "jetson_nano", "desktop_pc", "aws_server"}
-=======
-        assert set(s.keys()) == {"raspberry_pi","jetson_nano","desktop_pc","aws_server"}
->>>>>>> 4070bb29
         assert all(0.0 <= v <= 1.0 for v in s.values())
 
 # -------------------------------- Code quality -----------------------------------
 
-<<<<<<< HEAD
+
 def test_calculate_code_quality_hit(monkeypatch: pytest.MonkeyPatch, tmp_path: Path) -> None:
-=======
-def test_calculate_code_quality_hit(monkeypatch, tmp_path: Path) -> None:
->>>>>>> 4070bb29
     class P:
         def __init__(self) -> None:
             self.stdout = "Your code has been rated at 7.50/10"
     monkeypatch.setattr(met.subprocess, "run", lambda *a, **k: P())
-<<<<<<< HEAD
     model = types.SimpleNamespace(model_id="x/y", code=str(tmp_path))
     score, lat = met.calculate_code_quality(model)
     assert 0.74 <= score <= 0.76 and lat >= 0.0
 
 def test_calculate_code_quality_miss(monkeypatch: pytest.MonkeyPatch, tmp_path: Path) -> None:
-=======
-    score, lat = met.calculate_code_quality(str(tmp_path))
-    assert 0.74 <= score <= 0.76 and lat >= 0.0
-
-def test_calculate_code_quality_miss(monkeypatch, tmp_path: Path) -> None:
->>>>>>> 4070bb29
     class P:
         def __init__(self) -> None:
             self.stdout = "no rating here"
     monkeypatch.setattr(met.subprocess, "run", lambda *a, **k: P())
-<<<<<<< HEAD
     model = types.SimpleNamespace(model_id="x/y", code=str(tmp_path))
     score, _ = met.calculate_code_quality(model)
-=======
-    score, _ = met.calculate_code_quality(str(tmp_path))
->>>>>>> 4070bb29
     assert score == 0.0
 
 # -------------------------------- License metric ---------------------------------
 
-<<<<<<< HEAD
+
 def test_calculate_license_metric_ok(monkeypatch: pytest.MonkeyPatch) -> None:
     class MC:
         def __init__(self) -> None: self.content = "MIT License"
@@ -387,35 +240,10 @@
     assert 0.79 <= score <= 0.81 and lat >= 0.0
 
 def test_calculate_license_metric_bad_llm(monkeypatch: pytest.MonkeyPatch) -> None:
-=======
-def test_calculate_license_metric_ok(monkeypatch) -> None:
-    class MC:
-        def __init__(self) -> None: self.content = "MIT License"
-    monkeypatch.setattr(met, "ModelCard", types.SimpleNamespace(load=lambda *_a, **_k: MC()))
-    monkeypatch.setattr(met.llm_api, "query_llm", lambda _p: '{"license_score":0.8,"detected_license":"MIT","compatible_with_lgpl_2_1":true,"confidence_0to1":0.9,"rationale":"ok"}')
-    score, lat = met.calculate_license_metric("x/y")
-    assert 0.79 <= score <= 0.81 and lat >= 0.0
-
-def test_calculate_license_metric_bad_llm(monkeypatch) -> None:
->>>>>>> 4070bb29
     class MC:
         def __init__(self) -> None: self.content = "Custom"
     monkeypatch.setattr(met, "ModelCard", types.SimpleNamespace(load=lambda *_a, **_k: MC()))
     monkeypatch.setattr(met.llm_api, "query_llm", lambda _p: "nonsense")
-<<<<<<< HEAD
     model = types.SimpleNamespace(model_id="x/y", code=None)
     score, _ = met.calculate_license_metric(model)
-    assert score == 0.0
-=======
-    score, _ = met.calculate_license_metric("x/y")
-    assert score == 0.0
-
-# -------------------------------- Bus factor metric ---------------------------------
-def test_bus_factor_manual() -> None:
-    """Tests the bus factor metric against manually calculated value for openai/whisper-tiny model"""
-    m = ModelLinks("https://huggingface.co/openai/whisper-tiny/tree/main", None, None, "openai/whisper-tiny")
-    assert m != None
-    bf, _ = met.calculate_bus_factor(m)
-    assert bf != None
-    assert bf > .53 and bf < .55
->>>>>>> 4070bb29
+    assert score == 0.0