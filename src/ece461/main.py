--- conflicted
+++ resolved
@@ -1,10 +1,7 @@
 import sys
-<<<<<<< HEAD
 import logging
 from ece461.logging_setup import setup as setup_logging
-=======
 from url_file_parser import parse_url_file
->>>>>>> e912c7c9
 
 def main() -> int:
     # 1) Turn logging on/off based on env vars (LOG_LEVEL / LOG_FILE)
