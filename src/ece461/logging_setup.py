--- conflicted
+++ resolved
@@ -1,27 +1,16 @@
-<<<<<<< HEAD
+
 # ece461/logging_setup.py
 import logging, os, sys
 from pathlib import Path
 
 def setup() -> None:
-=======
-import logging, os, re
-from pathlib import Path
-
-def setup() -> None:
-    """
-    LOG_LEVEL (int): 0=off (default), 1=INFO, 2=DEBUG
-    LOG_FILE (str, optional): file path (absolute or relative to project root); default is ./log/ece461.log
-    """
-    
->>>>>>> c744b0b8
     raw_log_file = os.getenv("LOG_FILE")
     if raw_log_file:
         log_file = Path(raw_log_file).expanduser()
         if not log_file.is_absolute():
             log_file = Path(__file__).resolve().parents[2] / log_file
     else:
-<<<<<<< HEAD
+
         logging.error("Invalid LOG_FILE Path")
         sys.exit(1)
 
@@ -37,24 +26,6 @@
         logging.error(f"Invalid LOG_FILE: {e}")
         sys.exit(1)
     # ----------------------------------------------------------------------
-
-=======
-        raise ValueError("Invalid LOG_FILE Path")
-    
-    # Validate: parent dir + file writability, and not a directory
-    try:
-        log_file.parent.mkdir(parents=True, exist_ok=True)
-        if log_file.exists() and log_file.is_dir():
-            raise IsADirectoryError(f"{log_file} is a directory, not a file")
-        # Try opening it (this surfaces permission and invalid-path issues now)
-        with open(log_file, "a", encoding="utf-8"):
-            pass
-    except Exception as e:
-        # If invalid, safest is to disable logging cleanly (or fallback to default_path)
-        logging.disable(logging.CRITICAL)
-        return
-    
->>>>>>> c744b0b8
     lvl = os.getenv("LOG_LEVEL", "0").strip()
     if lvl == "2":
         level = logging.DEBUG
