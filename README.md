# ece461-project
Project for ECE46100 (30861) Purdue Fall 2025

<<<<<<< HEAD
# hi
i know how to commit something! - josh
testing commit - herbert

##Team Members

- Dylan Brannick
=======
# team members
- Josh LeBlanc


testing commit - herbert
>>>>>>> 065b5795
<|MERGE_RESOLUTION|>--- conflicted
+++ resolved
@@ -1,18 +1,12 @@
 # ece461-project
 Project for ECE46100 (30861) Purdue Fall 2025
 
-<<<<<<< HEAD
-# hi
-i know how to commit something! - josh
-testing commit - herbert
-
-##Team Members
-
-- Dylan Brannick
-=======
 # team members
 - Josh LeBlanc
 
 
 testing commit - herbert
->>>>>>> 065b5795
+
+##Team Members
+
+- Dylan Brannick